--- conflicted
+++ resolved
@@ -335,11 +335,7 @@
 end
 
 # convert to period
-<<<<<<< HEAD
 function toperiod(ts::TS, period::T, fun::Function) where {T<:Dates.Period}
-=======
-function toperiod(ts::TS, period, fun::Function)
->>>>>>> 7917a1e4
     sdf = transform(ts.coredata, :Index => i -> Dates.floor.(i, period))
     gd = groupby(sdf, :Index_function)
     df = combine(gd, fun, keepkeys=false)[!, Not(:Index_function)]
